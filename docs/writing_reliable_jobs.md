--- conflicted
+++ resolved
@@ -4,21 +4,6 @@
 
 The safest type of job is one that reads in data, either from the database or from external APIs, then does some number crunching and writes the results to the database. These jobs are easy to make safe - simply write the results to the database inside a transaction, and also have the job destroy itself inside that transaction, like so:
 
-<<<<<<< HEAD
-    class UpdateWidgetPrice < Que::Job
-      def run(widget_id)
-        widget = Widget[widget_id]
-        price  = ExternalService.get_widget_price(widget_id)
-
-        ActiveRecord::Base.transaction do
-          # Make changes to the database.
-          widget.update price: price
-
-          # Destroy the job.
-          destroy
-        end
-      end
-=======
 ```ruby
 class UpdateWidgetPrice < Que::Job
   def run(widget_id)
@@ -27,11 +12,10 @@
 
     ActiveRecord::Base.transaction do
       # Make changes to the database.
-      widget.update :price => price
+      widget.update price: price
 
       # Destroy the job.
       destroy
->>>>>>> f95aec38
     end
   end
 end
@@ -41,26 +25,14 @@
 
 The more difficult type of job is one that makes changes that can't be controlled transactionally. For example, writing to an external service:
 
-<<<<<<< HEAD
-    class ChargeCreditCard < Que::Job
-      def run(user_id, credit_card_id)
-        CreditCardService.charge(credit_card_id, amount: "$10.00")
-
-        ActiveRecord::Base.transaction do
-          User.where(id: user_id).update_all charged_at: Time.now
-          destroy
-        end
-      end
-=======
 ```ruby
 class ChargeCreditCard < Que::Job
   def run(user_id, credit_card_id)
-    CreditCardService.charge(credit_card_id, :amount => "$10.00")
+    CreditCardService.charge(credit_card_id, amount: "$10.00")
 
     ActiveRecord::Base.transaction do
-      User.where(:id => user_id).update_all :charged_at => Time.now
+      User.where(id: user_id).update_all charged_at: Time.now
       destroy
->>>>>>> f95aec38
     end
   end
 end
@@ -68,29 +40,15 @@
 
 What if the process abruptly dies after we tell the provider to charge the credit card, but before we finish the transaction? Que will retry the job, but there's no way to tell where (or even if) it failed the first time. The credit card will be charged a second time, and then you've got an angry customer. The ideal solution in this case is to make the job [idempotent](https://en.wikipedia.org/wiki/Idempotence), meaning that it will have the same effect no matter how many times it is run:
 
-<<<<<<< HEAD
-    class ChargeCreditCard < Que::Job
-      def run(user_id, credit_card_id)
-        unless CreditCardService.check_for_previous_charge(credit_card_id)
-          CreditCardService.charge(credit_card_id, amount: "$10.00")
-        end
-
-        ActiveRecord::Base.transaction do
-          User.where(id: user_id).update_all charged_at: Time.now
-          destroy
-        end
-      end
-=======
 ```ruby
 class ChargeCreditCard < Que::Job
   def run(user_id, credit_card_id)
     unless CreditCardService.check_for_previous_charge(credit_card_id)
-      CreditCardService.charge(credit_card_id, :amount => "$10.00")
->>>>>>> f95aec38
+      CreditCardService.charge(credit_card_id, amount: "$10.00")
     end
 
     ActiveRecord::Base.transaction do
-      User.where(:id => user_id).update_all :charged_at => Time.now
+      User.where(id: user_id).update_all charged_at: Time.now
       destroy
     end
   end
