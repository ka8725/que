require 'forwardable'
require 'socket' # For Socket.gethostname

module Que
  begin
    require 'multi_json'
    JSON_MODULE = MultiJson
  rescue LoadError
    require 'json'
    JSON_MODULE = JSON
  end

  require_relative 'que/job'
  require_relative 'que/job_queue'
  require_relative 'que/locker'
  require_relative 'que/migrations'
  require_relative 'que/pool'
  require_relative 'que/sql'
  require_relative 'que/version'
  require_relative 'que/worker'

  @use_prepared_statements = true

  class << self
    extend Forwardable

    attr_accessor :logger, :error_handler, :use_prepared_statements
    attr_writer :pool, :log_formatter, :logger
    attr_reader :mode, :locker

    def connection=(connection)
      self.connection_proc =
        if connection.to_s == 'ActiveRecord'
          proc { |&block| ActiveRecord::Base.connection_pool.with_connection { |conn| block.call(conn.raw_connection) } }
        else
          case connection.class.to_s
<<<<<<< HEAD
            when 'Sequel::Postgres::Database' then connection.method(:synchronize)
            when 'ConnectionPool'             then connection.method(:with)
            when 'Pond'                       then connection.method(:checkout)
            when 'PG::Connection'             then raise "Que now requires a connection pool and can no longer use a plain PG::Connection."
            when 'NilClass'                   then connection
            else raise "Que connection not recognized: #{connection.inspect}"
=======
          when 'Sequel::Postgres::Database' then Adapters::Sequel.new(connection)
          when 'ConnectionPool'             then Adapters::ConnectionPool.new(connection)
          when 'PG::Connection'             then Adapters::PG.new(connection)
          when 'Pond'                       then Adapters::Pond.new(connection)
          when 'NilClass'                   then connection
          else raise "Que connection not recognized: #{connection.inspect}"
>>>>>>> 2f97fdb6
          end
        end
    end

    def connection_proc=(connection_proc)
      @pool = connection_proc && Pool.new(&connection_proc)
    end

    def pool
      @pool || raise("Que connection not established!")
    end

    def clear!
      execute "DELETE FROM que_jobs"
    end

    def job_stats
      execute :job_stats
    end

    def job_states
      execute :job_states
    end

    # Have to support create! and drop! in old migrations. They just created
    # and dropped the bare table.
    def create!
      migrate! :version => 1
    end

    def drop!
      migrate! :version => 0
    end

    def log(data)
      level = data.delete(:level) || :info
      data = {:lib => 'que', :hostname => Socket.gethostname, :pid => Process.pid, :thread => Thread.current.object_id}.merge(data)

      if (l = logger) && output = log_formatter.call(data)
        l.send level, output
      end
    end

    def logger
      @logger.respond_to?(:call) ? @logger.call : @logger
    end

    def log_formatter
      @log_formatter ||= JSON_MODULE.method(:dump)
    end

<<<<<<< HEAD
    %w(wake_interval wake_interval= wake! wake_all! worker_count worker_count=).each do |meth|
      define_method meth do |*args|
        warn "Que.#{meth} no longer serves a purpose and will be removed entirely in version 1.1.0."
        nil
      end
=======
    # A helper method to manage transactions, used mainly by the migration
    # system. It's available for general use, but if you're using an ORM that
    # provides its own transaction helper, be sure to use that instead, or the
    # two may interfere with one another.
    def transaction
      adapter.checkout do
        if adapter.in_transaction?
          yield
        else
          begin
            execute "BEGIN"
            yield
          rescue => error
            raise
          ensure
            # Handle a raised error or a killed thread.
            if error || Thread.current.status == 'aborting'
              execute "ROLLBACK"
            else
              execute "COMMIT"
            end
          end
        end
      end
    end

    # Copy some of the Worker class' config methods here for convenience.
    [:mode, :mode=, :worker_count, :worker_count=, :wake_interval, :wake_interval=, :wake!, :wake_all!].each do |meth|
      define_method(meth) { |*args| Worker.send(meth, *args) }
>>>>>>> 2f97fdb6
    end

    def mode=(mode)
      if @mode != mode
        case mode
        when :async
          @locker = Locker.new
        when :sync, :off
          if @locker
            @locker.stop
            @locker = nil
          end
        else
          raise "Unknown Que mode: #{mode.inspect}"
        end

        log :event => 'mode_change', :value => mode.to_s
        @mode = mode
      end
    end

    # Copy some commonly-used methods here, for convenience.
    def_delegators :pool, :execute, :checkout, :in_transaction?
    def_delegators Job, :enqueue
    def_delegators Migrations, :db_version, :migrate!
  end
end

require 'que/railtie' if defined? Rails::Railtie<|MERGE_RESOLUTION|>--- conflicted
+++ resolved
@@ -34,21 +34,12 @@
           proc { |&block| ActiveRecord::Base.connection_pool.with_connection { |conn| block.call(conn.raw_connection) } }
         else
           case connection.class.to_s
-<<<<<<< HEAD
             when 'Sequel::Postgres::Database' then connection.method(:synchronize)
             when 'ConnectionPool'             then connection.method(:with)
             when 'Pond'                       then connection.method(:checkout)
             when 'PG::Connection'             then raise "Que now requires a connection pool and can no longer use a plain PG::Connection."
             when 'NilClass'                   then connection
             else raise "Que connection not recognized: #{connection.inspect}"
-=======
-          when 'Sequel::Postgres::Database' then Adapters::Sequel.new(connection)
-          when 'ConnectionPool'             then Adapters::ConnectionPool.new(connection)
-          when 'PG::Connection'             then Adapters::PG.new(connection)
-          when 'Pond'                       then Adapters::Pond.new(connection)
-          when 'NilClass'                   then connection
-          else raise "Que connection not recognized: #{connection.inspect}"
->>>>>>> 2f97fdb6
           end
         end
     end
@@ -100,20 +91,13 @@
       @log_formatter ||= JSON_MODULE.method(:dump)
     end
 
-<<<<<<< HEAD
-    %w(wake_interval wake_interval= wake! wake_all! worker_count worker_count=).each do |meth|
-      define_method meth do |*args|
-        warn "Que.#{meth} no longer serves a purpose and will be removed entirely in version 1.1.0."
-        nil
-      end
-=======
     # A helper method to manage transactions, used mainly by the migration
     # system. It's available for general use, but if you're using an ORM that
     # provides its own transaction helper, be sure to use that instead, or the
     # two may interfere with one another.
     def transaction
-      adapter.checkout do
-        if adapter.in_transaction?
+      pool.checkout do
+        if pool.in_transaction?
           yield
         else
           begin
@@ -131,12 +115,6 @@
           end
         end
       end
-    end
-
-    # Copy some of the Worker class' config methods here for convenience.
-    [:mode, :mode=, :worker_count, :worker_count=, :wake_interval, :wake_interval=, :wake!, :wake_all!].each do |meth|
-      define_method(meth) { |*args| Worker.send(meth, *args) }
->>>>>>> 2f97fdb6
     end
 
     def mode=(mode)
